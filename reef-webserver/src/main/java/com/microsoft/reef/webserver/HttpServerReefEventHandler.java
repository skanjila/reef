--- conflicted
+++ resolved
@@ -95,41 +95,6 @@
     }
   }
 
-<<<<<<< HEAD
-    /**
-     * handle queries
-     * @param response
-     * @param queries
-     * @throws IOException
-     */
-    private void handleQueries(HttpServletResponse response, Map<String, List<String>> queries) throws IOException {
-        LOG.log(Level.INFO, "HttpServerReefEventHandler handleQueries is called");
-        for (Map.Entry<String, List<String>> entry : queries.entrySet()) {
-            final String key = entry.getKey();
-            final List<String> values = entry.getValue();
-            if (key.equalsIgnoreCase("Id")) {
-                for (String val : values) {
-                    EvaluatorDescriptor evaluatorDescriptor = reefStateManager.getEvaluators().get(val);
-                    if (evaluatorDescriptor != null) {
-                        final String nodeId = evaluatorDescriptor.getNodeDescriptor().getId();
-                        final String nodeName = evaluatorDescriptor.getNodeDescriptor().getName();
-                        InetSocketAddress address = evaluatorDescriptor.getNodeDescriptor().getInetSocketAddress();
-                        response.getWriter().println("Evaluator Id: " + val);
-                        response.getWriter().write("<br/>");
-                        response.getWriter().println("Evaluator Node Id: " + nodeId);
-                        response.getWriter().write("<br/>");
-                        response.getWriter().println("Evaluator Node Name: " + nodeName);
-                        response.getWriter().write("<br/>");
-                        response.getWriter().println("Evaluator InternetAddress: " + address);
-                        response.getWriter().write("<br/>");
-                    } else {
-                        response.getWriter().println("Incorrect Evaluator Id: " + val);
-                    }
-                }
-            } else {
-                response.getWriter().println("Not supported query : " + key);
-            }
-=======
   /**
    * handle queries
    *
@@ -160,7 +125,6 @@
           } else {
             response.getWriter().println("Incorrect Evaluator Id: " + val);
           }
->>>>>>> ee7ee825
         }
       } else {
         response.getWriter().println("Not supported query : " + key);
