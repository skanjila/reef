<?xml version="1.0" encoding="UTF-8"?>
<<<<<<< HEAD
<project xmlns="http://maven.apache.org/POM/4.0.0" xmlns:xsi="http://www.w3.org/2001/XMLSchema-instance"
         xsi:schemaLocation="http://maven.apache.org/POM/4.0.0 http://maven.apache.org/xsd/maven-4.0.0.xsd">
  <parent>
    <artifactId>reef-project</artifactId>
    <groupId>com.microsoft.reef</groupId>
    <version>0.5-SNAPSHOT</version>
  </parent>
  <modelVersion>4.0.0</modelVersion>
  <artifactId>reef-webserver</artifactId>
  <name>REEF HTTP Server</name>
  <description>HTTP Server component to implement a REST API for the Driver or Evaluators.</description>
  <build>
    <plugins>
      <plugin>
        <groupId>org.apache.avro</groupId>
        <artifactId>avro-maven-plugin</artifactId>
        <version>1.7.6</version>
        <executions>
          <execution>
            <phase>generate-sources</phase>
            <goals>
              <goal>schema</goal>
            </goals>
            <configuration>
              <sourceDirectory>${project.basedir}/src/main/avro/</sourceDirectory>
              <outputDirectory>${project.basedir}/target/generated-sources/avro/</outputDirectory>
            </configuration>
          </execution>
        </executions>
      </plugin>
    </plugins>
  </build>
  <dependencies>
    <dependency>
      <groupId>junit</groupId>
      <artifactId>junit</artifactId>
      <scope>test</scope>
    </dependency>
    <dependency>
      <groupId>org.mortbay.jetty</groupId>
      <artifactId>jetty</artifactId>
    </dependency>
    <dependency>
      <groupId>org.mortbay.jetty</groupId>
      <artifactId>jetty-util</artifactId>
    </dependency>
    <dependency>
      <groupId>com.microsoft.wake</groupId>
      <artifactId>wake</artifactId>
    </dependency>
    <dependency>
      <groupId>com.microsoft.tang</groupId>
      <artifactId>tang</artifactId>
    </dependency>
    <dependency>
      <groupId>${project.groupId}</groupId>
      <artifactId>reef-runtime-yarn</artifactId>
      <version>${project.version}</version>
    </dependency>
    <dependency>
      <groupId>${project.groupId}</groupId>
      <artifactId>reef-common</artifactId>
      <version>${project.version}</version>
    </dependency>
    <dependency>
      <groupId>org.apache.avro</groupId>
      <artifactId>avro</artifactId>
      <version>1.7.6</version>
    </dependency>
  </dependencies>
=======
<project xmlns="http://maven.apache.org/POM/4.0.0" xmlns:xsi="http://www.w3.org/2001/XMLSchema-instance" xsi:schemaLocation="http://maven.apache.org/POM/4.0.0 http://maven.apache.org/xsd/maven-4.0.0.xsd">
    <parent>
        <artifactId>reef-project</artifactId>
        <groupId>com.microsoft.reef</groupId>
        <version>0.6-SNAPSHOT</version>
    </parent>
    <modelVersion>4.0.0</modelVersion>
    <artifactId>reef-webserver</artifactId>
    <name>REEF HTTP Server</name>
    <description>HTTP Server component to implement a REST API for the Driver or Evaluators.</description>
    <build>
        <plugins>
            <plugin>
                <groupId>org.apache.avro</groupId>
                <artifactId>avro-maven-plugin</artifactId>
                <version>1.7.6</version>
                <executions>
                    <execution>
                        <phase>generate-sources</phase>
                        <goals>
                            <goal>schema</goal>
                        </goals>
                        <configuration>
                            <sourceDirectory>${project.basedir}/src/main/avro/</sourceDirectory>
                            <outputDirectory>${project.basedir}/target/generated-sources/avro/</outputDirectory>
                        </configuration>
                    </execution>
                </executions>
            </plugin>
        </plugins>
    </build>
    <dependencies>
        <dependency>
            <groupId>junit</groupId>
            <artifactId>junit</artifactId>
            <scope>test</scope>
        </dependency>
        <dependency>
            <groupId>org.mortbay.jetty</groupId>
            <artifactId>jetty</artifactId>
        </dependency>
        <dependency>
            <groupId>org.mortbay.jetty</groupId>
            <artifactId>jetty-util</artifactId>
        </dependency>
        <dependency>
            <groupId>com.microsoft.wake</groupId>
            <artifactId>wake</artifactId>
        </dependency>
        <dependency>
            <groupId>com.microsoft.tang</groupId>
            <artifactId>tang</artifactId>
        </dependency>
        <dependency>
            <groupId>${project.groupId}</groupId>
            <artifactId>reef-runtime-yarn</artifactId>
            <version>${project.version}</version>
        </dependency>
        <dependency>
            <groupId>${project.groupId}</groupId>
            <artifactId>reef-common</artifactId>
            <version>${project.version}</version>
        </dependency>
        <dependency>
            <groupId>org.apache.avro</groupId>
            <artifactId>avro</artifactId>
            <version>1.7.6</version>
        </dependency>
    </dependencies>
>>>>>>> 03aafbf0
</project><|MERGE_RESOLUTION|>--- conflicted
+++ resolved
@@ -1,11 +1,9 @@
 <?xml version="1.0" encoding="UTF-8"?>
-<<<<<<< HEAD
-<project xmlns="http://maven.apache.org/POM/4.0.0" xmlns:xsi="http://www.w3.org/2001/XMLSchema-instance"
-         xsi:schemaLocation="http://maven.apache.org/POM/4.0.0 http://maven.apache.org/xsd/maven-4.0.0.xsd">
+<project xmlns="http://maven.apache.org/POM/4.0.0" xmlns:xsi="http://www.w3.org/2001/XMLSchema-instance" xsi:schemaLocation="http://maven.apache.org/POM/4.0.0 http://maven.apache.org/xsd/maven-4.0.0.xsd">
   <parent>
     <artifactId>reef-project</artifactId>
     <groupId>com.microsoft.reef</groupId>
-    <version>0.5-SNAPSHOT</version>
+    <version>0.6-SNAPSHOT</version>
   </parent>
   <modelVersion>4.0.0</modelVersion>
   <artifactId>reef-webserver</artifactId>
@@ -70,75 +68,4 @@
       <version>1.7.6</version>
     </dependency>
   </dependencies>
-=======
-<project xmlns="http://maven.apache.org/POM/4.0.0" xmlns:xsi="http://www.w3.org/2001/XMLSchema-instance" xsi:schemaLocation="http://maven.apache.org/POM/4.0.0 http://maven.apache.org/xsd/maven-4.0.0.xsd">
-    <parent>
-        <artifactId>reef-project</artifactId>
-        <groupId>com.microsoft.reef</groupId>
-        <version>0.6-SNAPSHOT</version>
-    </parent>
-    <modelVersion>4.0.0</modelVersion>
-    <artifactId>reef-webserver</artifactId>
-    <name>REEF HTTP Server</name>
-    <description>HTTP Server component to implement a REST API for the Driver or Evaluators.</description>
-    <build>
-        <plugins>
-            <plugin>
-                <groupId>org.apache.avro</groupId>
-                <artifactId>avro-maven-plugin</artifactId>
-                <version>1.7.6</version>
-                <executions>
-                    <execution>
-                        <phase>generate-sources</phase>
-                        <goals>
-                            <goal>schema</goal>
-                        </goals>
-                        <configuration>
-                            <sourceDirectory>${project.basedir}/src/main/avro/</sourceDirectory>
-                            <outputDirectory>${project.basedir}/target/generated-sources/avro/</outputDirectory>
-                        </configuration>
-                    </execution>
-                </executions>
-            </plugin>
-        </plugins>
-    </build>
-    <dependencies>
-        <dependency>
-            <groupId>junit</groupId>
-            <artifactId>junit</artifactId>
-            <scope>test</scope>
-        </dependency>
-        <dependency>
-            <groupId>org.mortbay.jetty</groupId>
-            <artifactId>jetty</artifactId>
-        </dependency>
-        <dependency>
-            <groupId>org.mortbay.jetty</groupId>
-            <artifactId>jetty-util</artifactId>
-        </dependency>
-        <dependency>
-            <groupId>com.microsoft.wake</groupId>
-            <artifactId>wake</artifactId>
-        </dependency>
-        <dependency>
-            <groupId>com.microsoft.tang</groupId>
-            <artifactId>tang</artifactId>
-        </dependency>
-        <dependency>
-            <groupId>${project.groupId}</groupId>
-            <artifactId>reef-runtime-yarn</artifactId>
-            <version>${project.version}</version>
-        </dependency>
-        <dependency>
-            <groupId>${project.groupId}</groupId>
-            <artifactId>reef-common</artifactId>
-            <version>${project.version}</version>
-        </dependency>
-        <dependency>
-            <groupId>org.apache.avro</groupId>
-            <artifactId>avro</artifactId>
-            <version>1.7.6</version>
-        </dependency>
-    </dependencies>
->>>>>>> 03aafbf0
 </project>