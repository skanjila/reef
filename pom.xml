<?xml version="1.0" encoding="UTF-8"?>
<project xmlns="http://maven.apache.org/POM/4.0.0" xmlns:xsi="http://www.w3.org/2001/XMLSchema-instance"
         xsi:schemaLocation="http://maven.apache.org/POM/4.0.0 http://maven.apache.org/xsd/maven-4.0.0.xsd">
    <modelVersion>4.0.0</modelVersion>
    <groupId>com.microsoft.reef</groupId>
    <version>0.4-SNAPSHOT</version>
    <packaging>pom</packaging>
    <name>REEF</name>
    <artifactId>reef-project</artifactId>
    <description>The Retainable Evaluator Execution Framework.</description>
    <url>http://www.reef-project.org</url>

    <parent>
        <groupId>org.sonatype.oss</groupId>
        <artifactId>oss-parent</artifactId>
        <version>9</version>
    </parent>

    <licenses>
        <license>
            <name>The Apache Software License, Version 2.0</name>
            <url>http://www.apache.org/licenses/LICENSE-2.0.txt</url>
            <distribution>repo</distribution>
        </license>
    </licenses>

    <scm>
        <connection>scm:git:git@github.com:Microsoft-CISL/REEF.git</connection>
        <developerConnection>scm:git:git@github.com:Microsoft-CISL/REEF.git</developerConnection>
        <url>git@github.com:Microsoft-CISL/REEF.git</url>
    </scm>

    <organization>
        <name>Microsoft</name>
        <url>http://www.microsoft.com</url>
    </organization>

    <properties>
        <reef.conf.dir>${project.build.directory}/conf</reef.conf.dir>
        <reef.log.dir>${project.build.directory}/log</reef.log.dir>
        <bundle.snappy>false</bundle.snappy>
        <project.build.sourceEncoding>UTF-8</project.build.sourceEncoding>
        <hadoop.version>2.2.0</hadoop.version>
        <avro.version>1.7.6</avro.version>
        <tang.version>0.4-SNAPSHOT</tang.version>
        <wake.version>0.4-SNAPSHOT</wake.version>
        <jetty.version>6.0.2</jetty.version>
    </properties>


    <prerequisites>
        <maven>3.0</maven>
    </prerequisites>

    <build>
        <pluginManagement>
            <plugins>
                <plugin>
                    <groupId>org.apache.maven.plugins</groupId>
                    <artifactId>maven-compiler-plugin</artifactId>
                    <version>3.1</version>
                    <configuration>
                        <source>1.7</source>
                        <target>1.7</target>
                        <showDeprecation>true</showDeprecation>
                        <encoding>${project.build.sourceEncoding}</encoding>
                    </configuration>
                </plugin>
                <plugin>
                    <groupId>org.apache.maven.plugins</groupId>
                    <artifactId>maven-surefire-plugin</artifactId>
                    <version>2.16</version>
                    <configuration>
                        <systemProperties>
                            <property>
                                <name>com.microsoft.reef.runtime.local.folder</name>
                                <value>${project.build.directory}</value>
                            </property>
                        </systemProperties>
                    </configuration>
                </plugin>
                <plugin>
                    <groupId>org.apache.maven.plugins</groupId>
                    <artifactId>maven-site-plugin</artifactId>
                    <version>3.3</version>
                </plugin>
                <plugin>
                    <groupId>org.apache.maven.plugins</groupId>
                    <artifactId>maven-deploy-plugin</artifactId>
                    <version>2.7</version>
                </plugin>
                <plugin>
                    <groupId>org.apache.maven.plugins</groupId>
                    <artifactId>maven-install-plugin</artifactId>
                    <version>2.4</version>
                </plugin>
                <plugin>
                    <groupId>org.apache.maven.plugins</groupId>
                    <artifactId>maven-clean-plugin</artifactId>
                    <version>2.5</version>
                </plugin>
                <plugin>
                    <artifactId>maven-antrun-plugin</artifactId>
                    <version>1.7</version>
                </plugin>
                <plugin>
                    <groupId>org.codehaus.mojo</groupId>
                    <artifactId>build-helper-maven-plugin</artifactId>
                    <version>1.8</version>
                </plugin>
                <plugin>
                    <groupId>org.apache.maven.plugins</groupId>
                    <artifactId>maven-resources-plugin</artifactId>
                    <version>2.6</version>
                </plugin>
                <plugin>
                    <groupId>org.apache.maven.plugins</groupId>
                    <artifactId>maven-javadoc-plugin</artifactId>
                    <version>2.9</version>
                </plugin>
                <plugin>
                    <groupId>org.apache.maven.plugins</groupId>
                    <artifactId>maven-assembly-plugin</artifactId>
                    <version>2.4</version>
                </plugin>
                <plugin>
                    <!-- Create the property $buildNumber holding the current Git revision -->
                    <groupId>org.codehaus.mojo</groupId>
                    <artifactId>buildnumber-maven-plugin</artifactId>
                    <version>1.2</version>
                    <executions>
                        <execution>
                            <phase>validate</phase>
                            <goals>
                                <goal>create</goal>
                            </goals>
                        </execution>
                    </executions>
                    <configuration>
                        <doCheck>false</doCheck>
                        <doUpdate>false</doUpdate>
                    </configuration>
                </plugin>
                <plugin>
                    <groupId>org.codehaus.mojo</groupId>
                    <artifactId>exec-maven-plugin</artifactId>
                    <version>1.2.1</version>
                </plugin>
                <plugin>
                    <!-- Add the default metadata to any JAR created -->
                    <groupId>org.apache.maven.plugins</groupId>
                    <artifactId>maven-jar-plugin</artifactId>
                    <version>2.4</version>
                    <configuration>
                        <archive>
                            <manifest>
                                <!--<Implementation-Title>${project.name}</Implementation-Title>-->
                                <!--<Implementation-Version>${project.version} ${buildNumber}</Implementation-Version>-->
                                <addDefaultImplementationEntries>true</addDefaultImplementationEntries>
                                <addDefaultSpecificationEntries>true</addDefaultSpecificationEntries>

                            </manifest>
                        </archive>
                    </configuration>
                </plugin>
                <plugin>
                    <groupId>com.mycila.maven-license-plugin</groupId>
                    <artifactId>maven-license-plugin</artifactId>
                    <version>1.9.0</version>
                </plugin>
                <plugin>
                    <groupId>org.apache.maven.plugins</groupId>
                    <artifactId>maven-shade-plugin</artifactId>
                    <version>2.2</version>
                </plugin>
                <plugin>
                    <groupId>org.apache.avro</groupId>
                    <artifactId>avro-maven-plugin</artifactId>
                    <version>${avro.version}</version>
                    <executions>
                        <execution>
                            <phase>generate-sources</phase>
                            <goals>
                                <goal>schema</goal>
                            </goals>
                            <configuration>
                                <sourceDirectory>${project.basedir}/src/main/avro/</sourceDirectory>
                                <outputDirectory>${project.basedir}/target/generated-sources/avro/</outputDirectory>
                            </configuration>
                        </execution>
                    </executions>
                </plugin>
            </plugins>
        </pluginManagement>
        <plugins>
            <plugin>
                <groupId>org.apache.maven.plugins</groupId>
                <artifactId>maven-compiler-plugin</artifactId>
                <configuration>
                    <source>1.7</source>
                    <target>1.7</target>
                    <showDeprecation>true</showDeprecation>
                    <encoding>${project.build.sourceEncoding}</encoding>
                </configuration>
            </plugin>
            <plugin>
                <groupId>com.mycila.maven-license-plugin</groupId>
                <artifactId>maven-license-plugin</artifactId>
                <configuration>
                    <header>LICENSE.txt</header>
                    <strictCheck>true</strictCheck>
                </configuration>
            </plugin>
            <plugin>
                <groupId>org.apache.maven.plugins</groupId>
                <artifactId>maven-resources-plugin</artifactId>
                <configuration>
                    <encoding>${project.build.sourceEncoding}</encoding>
                </configuration>
            </plugin>
            <plugin>
                <groupId>org.apache.maven.plugins</groupId>
                <artifactId>maven-javadoc-plugin</artifactId>
                <configuration>
                    <show>public</show>
                    <linksource>true</linksource>
                </configuration>
            </plugin>
            <plugin>
                <artifactId>maven-jar-plugin</artifactId>
                <executions>
                    <execution>
                        <id>test-jar</id>
                        <phase>package</phase>
                        <goals>
                            <goal>test-jar</goal>
                        </goals>
                    </execution>
                </executions>
            </plugin>
        </plugins>
    </build>

    <dependencyManagement>
        <dependencies>
            <!-- Tang and Wake -->
            <dependency>
                <groupId>com.microsoft.tang</groupId>
                <artifactId>tang</artifactId>
                <version>${tang.version}</version>
            </dependency>
            <dependency>
                <groupId>com.microsoft.wake</groupId>
                <artifactId>wake</artifactId>
                <version>${wake.version}</version>
            </dependency>

            <!-- Testing -->
            <dependency>
                <groupId>${project.groupId}</groupId>
                <artifactId>test-jar</artifactId>
                <version>${project.version}</version>
                <classifier>tests</classifier>
            </dependency>
            <dependency>
                <groupId>junit</groupId>
                <artifactId>junit</artifactId>
                <version>4.11</version>
                <scope>test</scope>
            </dependency>
            <dependency>
                <groupId>org.mockito</groupId>
                <artifactId>mockito-core</artifactId>
                <version>1.9.5</version>
                <scope>test</scope>
            </dependency>
            <dependency>
                <groupId>org.mockito</groupId>
                <artifactId>mockito-all</artifactId>
                <version>1.9.5</version>
            </dependency>

            <!-- Google libraries -->
            <dependency>
                <groupId>com.google.protobuf</groupId>
                <artifactId>protobuf-java</artifactId>
                <version>2.5.0</version>
            </dependency>
            <dependency>
                <groupId>com.google.guava</groupId>
                <artifactId>guava</artifactId>
                <version>16.0.1</version>
            </dependency>
            <!-- End of Google libraries -->

            <dependency>
                <groupId>net.jcip</groupId>
                <artifactId>jcip-annotations</artifactId>
                <version>1.0</version>
            </dependency>

            <!-- HADOOP -->
            <dependency>
                <groupId>org.apache.hadoop</groupId>
                <artifactId>hadoop-common</artifactId>
                <version>${hadoop.version}</version>
                <scope>provided</scope>
            </dependency>
            <dependency>
                <groupId>org.apache.hadoop</groupId>
                <artifactId>hadoop-mapreduce-client-core</artifactId>
                <version>${hadoop.version}</version>
                <scope>provided</scope>
            </dependency>
            <dependency>
                <groupId>org.apache.hadoop</groupId>
                <artifactId>hadoop-mapreduce-client-jobclient</artifactId>
                <version>${hadoop.version}</version>
                <scope>provided</scope>
            </dependency>
            <dependency>
                <groupId>org.apache.hadoop</groupId>
                <artifactId>hadoop-mapreduce-examples</artifactId>
                <version>${hadoop.version}</version>
                <scope>provided</scope>
            </dependency>
            <dependency>
                <groupId>org.apache.hadoop</groupId>
                <artifactId>hadoop-yarn-common</artifactId>
                <version>${hadoop.version}</version>
                <scope>provided</scope>
            </dependency>
            <dependency>
                <groupId>org.apache.hadoop</groupId>
                <artifactId>hadoop-yarn</artifactId>
                <version>${hadoop.version}</version>
                <type>pom</type>
                <scope>provided</scope>
            </dependency>
            <dependency>
                <groupId>org.apache.hadoop</groupId>
                <artifactId>hadoop-hdfs</artifactId>
                <version>${hadoop.version}</version>
                <scope>provided</scope>
            </dependency>
            <dependency>
                <groupId>org.apache.hadoop</groupId>
                <artifactId>hadoop-yarn-client</artifactId>
                <version>${hadoop.version}</version>
                <scope>provided</scope>
            </dependency>
            <dependency>
                <groupId>org.apache.hadoop</groupId>
                <artifactId>hadoop-minicluster</artifactId>
                <version>${hadoop.version}</version>
                <scope>provided</scope>
            </dependency>
            <!-- END OF HADOOP -->

            <!-- Apache Commons -->
            <dependency>
                <groupId>commons-cli</groupId>
                <artifactId>commons-cli</artifactId>
                <version>1.2</version>
            </dependency>
            <!-- End of Apache Commons -->
            <!-- AVRO -->
            <dependency>
                <groupId>org.apache.avro</groupId>
                <artifactId>avro</artifactId>
                <version>${avro.version}</version>
            </dependency>
            <!-- End of AVRO -->

            <!-- JETTY -->
            <dependency>
                <groupId>org.mortbay.jetty</groupId>
                <artifactId>jetty</artifactId>
                <version>${jetty.version}</version>
            </dependency>
            <dependency>
                <groupId>org.mortbay.jetty</groupId>
                <artifactId>jetty-util</artifactId>
                <version>${jetty.version}</version>
            </dependency>
            <!-- End of JETTY -->
        </dependencies>
    </dependencyManagement>
    <modules>
        <module>reef-annotations</module>
        <module>reef-checkpoint</module>
        <module>reef-common</module>
        <module>reef-examples</module>
        <module>reef-io</module>
        <module>reef-poison</module>
        <module>reef-runtime-local</module>
        <module>reef-runtime-yarn</module>
        <module>reef-tests</module>
<<<<<<< HEAD
        <module>reef-webserver</module>
=======
        <module>reef-utils-hadoop</module>
>>>>>>> 7828cb21
    </modules>

    <profiles>
        <profile>
            <id>log</id>
            <build>
                <plugins>
                    <plugin>
                        <groupId>org.apache.maven.plugins</groupId>
                        <artifactId>maven-surefire-plugin</artifactId>
                        <configuration>
                            <forkMode>pertest</forkMode>
                            <systemProperties>
                                <property>
                                    <name>java.util.logging.config.class</name>
                                    <value>com.microsoft.reef.util.logging.Config</value>
                                </property>
                            </systemProperties>
                        </configuration>
                    </plugin>
                </plugins>
            </build>
        </profile>
    </profiles>
</project><|MERGE_RESOLUTION|>--- conflicted
+++ resolved
@@ -396,11 +396,8 @@
         <module>reef-runtime-local</module>
         <module>reef-runtime-yarn</module>
         <module>reef-tests</module>
-<<<<<<< HEAD
         <module>reef-webserver</module>
-=======
         <module>reef-utils-hadoop</module>
->>>>>>> 7828cb21
     </modules>
 
     <profiles>
