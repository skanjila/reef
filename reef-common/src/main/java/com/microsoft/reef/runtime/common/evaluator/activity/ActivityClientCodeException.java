/**
 * Copyright (C) 2013 Microsoft Corporation
 *
 * Licensed under the Apache License, Version 2.0 (the "License");
 * you may not use this file except in compliance with the License.
 * You may obtain a copy of the License at
 *
 *         http://www.apache.org/licenses/LICENSE-2.0
 *
 * Unless required by applicable law or agreed to in writing, software
 * distributed under the License is distributed on an "AS IS" BASIS,
 * WITHOUT WARRANTIES OR CONDITIONS OF ANY KIND, either express or implied.
 * See the License for the specific language governing permissions and
 * limitations under the License.
 */
package com.microsoft.reef.runtime.common.evaluator.activity;

import com.microsoft.reef.driver.activity.ActivityConfigurationOptions;
import com.microsoft.tang.Configuration;
import com.microsoft.tang.Tang;
import com.microsoft.tang.exceptions.InjectionException;

/**
 * Thrown by REEF's runtime code when it catches an exception thrown by user code.
 */
public final class ActivityClientCodeException extends Exception {

  private final String activityID;
  private final String contextID;

  /**
   * @param activityID the id of the failed activity.
   * @param contextID  the ID of the context the failed Activity was executing in.
   * @param message    the error message.
   * @param cause      the exception that caused the Activity to fail.
   */
  public ActivityClientCodeException(final String activityID,
                                     final String contextID,
                                     final String message,
                                     final Throwable cause) {
    super("Failure in activity '" + activityID + "' in context '" + contextID + "': " + message, cause);
    this.activityID = activityID;
    this.contextID = contextID;
  }

  /**
   * @return the ID of the failed Activity.
   */
  public String getActivityID() {
    return this.activityID;
  }

  /**
   * @return the ID of the context the failed Activity was executing in.
   */
  public String getContextID() {
    return this.contextID;
  }

  /**
   * Extracts an activity id from the given configuration.
   *
   * @param c
   * @return the activity id in the given configuration.
   * @throws RuntimeException if the configuration can't be parsed.
   */
  public static String getActivityIdentifier(final Configuration c) {
    try {
<<<<<<< HEAD
      return Tang.Factory.getTang().newInjector(c).getNamedParameter(ActivityConfigurationOptions.Identifier.class);
=======
      return Tang.Factory.getTang().newInjector(c).getNamedInstance(ActivityConfiguration.Identifier.class);
>>>>>>> 67303ce1
    } catch (final InjectionException e) {
      throw new RuntimeException("Unable to determine activity identifier. Giving up.", e);
    }
  }
}<|MERGE_RESOLUTION|>--- conflicted
+++ resolved
@@ -60,19 +60,15 @@
   /**
    * Extracts an activity id from the given configuration.
    *
-   * @param c
+   * @param config
    * @return the activity id in the given configuration.
    * @throws RuntimeException if the configuration can't be parsed.
    */
-  public static String getActivityIdentifier(final Configuration c) {
+  public static String getActivityIdentifier(final Configuration config) {
     try {
-<<<<<<< HEAD
-      return Tang.Factory.getTang().newInjector(c).getNamedParameter(ActivityConfigurationOptions.Identifier.class);
-=======
-      return Tang.Factory.getTang().newInjector(c).getNamedInstance(ActivityConfiguration.Identifier.class);
->>>>>>> 67303ce1
-    } catch (final InjectionException e) {
-      throw new RuntimeException("Unable to determine activity identifier. Giving up.", e);
+      return Tang.Factory.getTang().newInjector(config).getNamedInstance(ActivityConfigurationOptions.Identifier.class);
+    } catch (final InjectionException ex) {
+      throw new RuntimeException("Unable to determine activity identifier. Giving up.", ex);
     }
   }
 }